--- conflicted
+++ resolved
@@ -5,7 +5,7 @@
 from sklearn.base import BaseEstimator, TransformerMixin
 from sklearn.utils.validation import check_array, check_is_fitted, check_X_y
 
-from src.fast_relief.MultiSURF import _compute_ranges
+from fast_relief.MultiSURF import _compute_ranges
 
 TPB = 64  # Threads‑per‑block for CUDA kernels
 
@@ -229,12 +229,7 @@
         # Determine discrete features
         is_discrete = np.zeros(self.n_features_in_, dtype=np.bool_)
         for f in range(self.n_features_in_):
-<<<<<<< HEAD
-            unique_vals = np.unique(x[:, f])
-            if unique_vals.size <= self.discrete_limit:
-=======
             if np.unique(x[:, f]).size <= self.discrete_limit:
->>>>>>> a135780b
                 is_discrete[f] = True
 
         # Class encoding and probabilities
@@ -252,19 +247,9 @@
         if self.backend == "auto":
             self.effective_backend_ = "gpu" if cuda.is_available() else "cpu"
         else:
-<<<<<<< HEAD
-            self.effective_backend_ = "cpu"
-
-        # Compute feature ranges for normalization
-        feature_ranges = _compute_ranges(x)
-        feature_ranges[is_discrete] = 1.0 
-        feature_ranges[feature_ranges == 0] = 1.0 # Avoid division by zero
-        recip_full = (1.0 / feature_ranges).astype(np.float32)
-=======
             if self.backend == "gpu" and not cuda.is_available():
                 raise RuntimeError("backend='gpu' but no compatible GPU found")
             self.effective_backend_ = self.backend
->>>>>>> a135780b
 
         if self.effective_backend_ == "gpu":
             x_d = cuda.to_device(x.astype(np.float32))
